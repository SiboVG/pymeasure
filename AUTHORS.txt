--- conflicted
+++ resolved
@@ -58,9 +58,6 @@
 Carlos Martinez
 Scott Candey
 Tom Verbeure
-<<<<<<< HEAD
-Ashok Bruno
-=======
 Max Herbold
 Alexander Wichers
->>>>>>> cfd9ae03
+Ashok Bruno